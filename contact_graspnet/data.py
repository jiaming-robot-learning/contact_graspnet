import os
import sys

BASE_DIR = os.path.dirname(os.path.dirname(os.path.abspath(__file__)))
sys.path.append(os.path.join(BASE_DIR))
sys.path.append(os.path.join(BASE_DIR,'contact_graspnet'))
sys.path.append(os.path.join(BASE_DIR, 'pointnet2',  'tf_ops/grouping'))
sys.path.append(os.path.join(BASE_DIR, 'pointnet2',  'utils'))

from PIL import Image
import argparse
import numpy as np
import copy
import cv2
import glob
import trimesh.transformations as tra
from scipy.spatial import cKDTree

import provider
from scene_renderer import SceneRenderer

def load_scene_contacts(dataset_folder, test_split_only=False, num_test=None, scene_contacts_path='scene_contacts_new'):
    """
    Load contact grasp annotations from acronym scenes 

    Arguments:
        dataset_folder {str} -- folder with acronym data and scene contacts

    Keyword Arguments:
        test_split_only {bool} -- whether to only return test split scenes (default: {False})
        num_test {int} -- how many test scenes to use (default: {None})
        scene_contacts_path {str} -- name of folder with scene contact grasp annotations (default: {'scene_contacts_new'})

    Returns:
        list(dicts) -- list of scene annotations dicts with object paths and transforms and grasp contacts and transforms.
    """
    
    scene_contact_paths = sorted(glob.glob(os.path.join(dataset_folder, scene_contacts_path, '*')))
    if test_split_only:
        scene_contact_paths = scene_contact_paths[-num_test:]
    contact_infos = []
    for contact_path in scene_contact_paths:
        print(contact_path)
        try:
            npz = np.load(contact_path, allow_pickle=False)
            contact_info = {'scene_contact_points':npz['scene_contact_points'],
                            'obj_paths':npz['obj_paths'],
                            'obj_transforms':npz['obj_transforms'],
                            'obj_scales':npz['obj_scales'],
                            'grasp_transforms':npz['grasp_transforms']}
            contact_infos.append(contact_info)
        except:
            print('corrupt, ignoring..')
    return contact_infos

def preprocess_pc_for_inference(input_pc, num_point, pc_mean=None, return_mean=False, use_farthest_point=False, convert_to_internal_coords=False):
    """
    Various preprocessing of the point cloud (downsampling, centering, coordinate transforms)  

    Arguments:
        input_pc {np.ndarray} -- Nx3 input point cloud
        num_point {int} -- downsample to this amount of points

    Keyword Arguments:
        pc_mean {np.ndarray} -- use 3x1 pre-computed mean of point cloud  (default: {None})
        return_mean {bool} -- whether to return the point cloud mean (default: {False})
        use_farthest_point {bool} -- use farthest point for downsampling (slow and suspectible to outliers) (default: {False})
        convert_to_internal_coords {bool} -- Convert from opencv to internal coordinates (x left, y up, z front) (default: {False})

    Returns:
        [np.ndarray] -- num_pointx3 preprocessed point cloud
    """
    normalize_pc_count = input_pc.shape[0] != num_point
    if normalize_pc_count:
        pc = regularize_pc_point_count(input_pc, num_point, use_farthest_point=use_farthest_point).copy()
    else:
        pc = input_pc.copy()
    
    if convert_to_internal_coords:
        pc[:,:2] *= -1

    if pc_mean is None:
        pc_mean = np.mean(pc, 0)

    pc -= np.expand_dims(pc_mean, 0)
    if return_mean:
        return pc, pc_mean
    else:
        return pc


def inverse_transform(trans):
    """
    Computes the inverse of 4x4 transform.

    Arguments:
        trans {np.ndarray} -- 4x4 transform.

    Returns:
        [np.ndarray] -- inverse 4x4 transform
    """
    rot = trans[:3, :3]
    t = trans[:3, 3]
    rot = np.transpose(rot)
    t = -np.matmul(rot, t)
    output = np.zeros((4, 4), dtype=np.float32)
    output[3][3] = 1
    output[:3, :3] = rot
    output[:3, 3] = t

    return output

def distance_by_translation_point(p1, p2):
    """
      Gets two nx3 points and computes the distance between point p1 and p2.
    """
    return np.sqrt(np.sum(np.square(p1 - p2), axis=-1))


def farthest_points(data, nclusters, dist_func, return_center_indexes=False, return_distances=False, verbose=False):
    """
      Performs farthest point sampling on data points.
      Args:
        data: numpy array of the data points.
        nclusters: int, number of clusters.
        dist_dunc: distance function that is used to compare two data points.
        return_center_indexes: bool, If True, returns the indexes of the center of 
          clusters.
        return_distances: bool, If True, return distances of each point from centers.
      
      Returns clusters, [centers, distances]:
        clusters: numpy array containing the cluster index for each element in 
          data.
        centers: numpy array containing the integer index of each center.
        distances: numpy array of [npoints] that contains the closest distance of 
          each point to any of the cluster centers.
    """
    if nclusters >= data.shape[0]:
        if return_center_indexes:
            return np.arange(data.shape[0], dtype=np.int32), np.arange(data.shape[0], dtype=np.int32)

        return np.arange(data.shape[0], dtype=np.int32)

    clusters = np.ones((data.shape[0],), dtype=np.int32) * -1
    distances = np.ones((data.shape[0],), dtype=np.float32) * 1e7
    centers = []
    for iter in range(nclusters):
        index = np.argmax(distances)
        centers.append(index)
        shape = list(data.shape)
        for i in range(1, len(shape)):
            shape[i] = 1

        broadcasted_data = np.tile(np.expand_dims(data[index], 0), shape)
        new_distances = dist_func(broadcasted_data, data)
        distances = np.minimum(distances, new_distances)
        clusters[distances == new_distances] = iter
        if verbose:
            print('farthest points max distance : {}'.format(np.max(distances)))

    if return_center_indexes:
        if return_distances:
            return clusters, np.asarray(centers, dtype=np.int32), distances
        return clusters, np.asarray(centers, dtype=np.int32)

    return clusters

def reject_median_outliers(data, m=0.4, z_only=False):
    """
    Reject outliers with median absolute distance m

    Arguments:
        data {[np.ndarray]} -- Numpy array such as point cloud

    Keyword Arguments:
        m {[float]} -- Maximum absolute distance from median in m (default: {0.4})
        z_only {[bool]} -- filter only via z_component (default: {False})

    Returns:
        [np.ndarray] -- Filtered data without outliers
    """
    if z_only:
        d = np.abs(data[:,2:3] - np.median(data[:,2:3]))
    else:
        d = np.abs(data - np.median(data, axis=0, keepdims=True))

    return data[np.sum(d, axis=1) < m]

def regularize_pc_point_count(pc, npoints, use_farthest_point=False):
    """
      If point cloud pc has less points than npoints, it oversamples.
      Otherwise, it downsample the input pc to have npoint points.
      use_farthest_point: indicates 
      
      :param pc: Nx3 point cloud
      :param npoints: number of points the regularized point cloud should have
      :param use_farthest_point: use farthest point sampling to downsample the points, runs slower.
      :returns: npointsx3 regularized point cloud
    """
    
    if pc.shape[0] > npoints:
        if use_farthest_point:
            _, center_indexes = farthest_points(pc, npoints, distance_by_translation_point, return_center_indexes=True)
        else:
            center_indexes = np.random.choice(range(pc.shape[0]), size=npoints, replace=False)
        pc = pc[center_indexes, :]
    else:
        required = npoints - pc.shape[0]
        if required > 0:
            index = np.random.choice(range(pc.shape[0]), size=required)
            pc = np.concatenate((pc, pc[index, :]), axis=0)
    return pc

def depth2pc(depth, K, rgb=None):
    """
    Convert depth and intrinsics to point cloud and optionally point cloud color
    :param depth: hxw depth map in m
    :param K: 3x3 Camera Matrix with intrinsics
    :returns: (Nx3 point cloud, point cloud color)
    """

    mask = np.where(depth > 0)
    x,y = mask[1], mask[0]
    
    normalized_x = (x.astype(np.float32) - K[0,2])
    normalized_y = (y.astype(np.float32) - K[1,2])

    world_x = normalized_x * depth[y, x] / K[0,0]
    world_y = normalized_y * depth[y, x] / K[1,1]
    world_z = depth[y, x]

    if rgb is not None:
        rgb = rgb[y,x,:]
        
    pc = np.vstack((world_x, world_y, world_z)).T
    return (pc, rgb)


def estimate_normals_cam_from_pc(self, pc_cam, max_radius=0.05, k=12):
    """
    Estimates normals in camera coords from given point cloud.

    Arguments:
        pc_cam {np.ndarray} -- Nx3 point cloud in camera coordinates

    Keyword Arguments:
        max_radius {float} -- maximum radius for normal computation (default: {0.05})
        k {int} -- Number of neighbors for normal computation (default: {12})

    Returns:
        [np.ndarray] -- Nx3 point cloud normals
    """
    tree = cKDTree(pc_cam, leafsize=pc_cam.shape[0]+1)
    _, ndx = tree.query(pc_cam, k=k, distance_upper_bound=max_radius, n_jobs=-1) # num_points x k
    
    for c,idcs in enumerate(ndx):
        idcs[idcs==pc_cam.shape[0]] = c
        ndx[c,:] = idcs
    neighbors = np.array([pc_cam[ndx[:,n],:] for n in range(k)]).transpose((1,0,2))
    pc_normals = vectorized_normal_computation(pc_cam, neighbors)
    return pc_normals

def vectorized_normal_computation(pc, neighbors):
    """
    Vectorized normal computation with numpy

    Arguments:
        pc {np.ndarray} -- Nx3 point cloud
        neighbors {np.ndarray} -- Nxkx3 neigbours

    Returns:
        [np.ndarray] -- Nx3 normal directions
    """
    diffs = neighbors - np.expand_dims(pc, 1) # num_point x k x 3
    covs = np.matmul(np.transpose(diffs, (0, 2, 1)), diffs) # num_point x 3 x 3
    covs /= diffs.shape[1]**2
    # takes most time: 6-7ms
    eigen_values, eigen_vectors = np.linalg.eig(covs) # num_point x 3, num_point x 3 x 3
    orders = np.argsort(-eigen_values, axis=1) # num_point x 3
    orders_third = orders[:,2] # num_point
    directions = eigen_vectors[np.arange(pc.shape[0]),:,orders_third]  # num_point x 3
    dots = np.sum(directions * pc, axis=1) # num_point
    directions[dots >= 0] = -directions[dots >= 0]
    return directions

def load_available_input_data(p, K=None):
    """
    Load available data from input file path. 
    
    Numpy files .npz/.npy should have keys
    'depth' + 'K' + (optionally) 'segmap' + (optionally) 'rgb'
    or for point clouds:
    'xyz' + (optionally) 'xyz_color'
    
    png files with only depth data (in mm) can be also loaded.
    If the image path is from the GraspNet dataset, corresponding rgb, segmap and intrinic are also loaded.
      
    :param p: .png/.npz/.npy file path that contain depth/pointcloud and optionally intrinsics/segmentation/rgb
    :param K: 3x3 Camera Matrix with intrinsics
    :returns: All available data among segmap, rgb, depth, cam_K, pc_full, pc_colors
    """
    
    segmap, rgb, depth, pc_full, pc_colors = None, None, None, None, None

    cam_K = np.eye(3)
    if K is not None:
        if isinstance(K,str):
            cam_K = eval(K)
        cam_K = np.array(K).reshape(3,3)

    if '.np' in p:
        data = np.load(p, allow_pickle=True, encoding="bytes")
        if '.npz' in p:
            keys = data.files
        else:
            keys = []
            if len(data.shape) == 0:
                data = data.item()
                old_data = data
                keys = []
                data = {}
                for k, v in old_data.items():
<<<<<<< HEAD
                    if not isinstance(k, str):
                        key = k.decode('utf-8')
                    else:
                        key = k
=======
                    if isinstance(k, bytes):
                        key = k.decode('utf-8')
                    elif isinstance(k, str):
                        key = k
                    else:
                        raise RuntimeError('type doesnt make sense: ' + str(type(k)))
>>>>>>> 58850ba7
                    keys.append(key)
                    data[key] = v
            elif data.shape[-1] == 3:
                pc_full = data
            else:
                depth = data
        if 'depth' in keys:
            depth = data['depth']
        if K is None and 'K' in keys:
            cam_K = data['K'].reshape(3,3)
        if 'segmap' in keys:    
            segmap = data['segmap']
        if 'seg' in keys:    
            segmap = data['seg']
        if 'rgb' in keys:    
            rgb = data['rgb'].astype(np.uint8)
            rgb = np.array(cv2.cvtColor(rgb, cv2.COLOR_BGR2RGB))
        # Load xyz if both it and depth exist
        if 'xyz' in keys:
            pc_full = np.array(data['xyz']).reshape(-1,3)
            if 'xyz_color' in keys:
                pc_colors = data['xyz_color'].reshape(-1, 3)
    elif '.png' in p:
        if os.path.exists(p.replace('depth', 'label')):
            # graspnet data
            depth, rgb, segmap, K = load_graspnet_data(p)
        elif os.path.exists(p.replace('depths', 'images').replace('npy', 'png')):
            rgb = np.array(Image.open(p.replace('depths', 'images').replace('npy', 'png')))
        else:
            depth = np.array(Image.open(p))
    else:
        raise ValueError('{} is neither png nor npz/npy file'.format(p))
    
    return segmap, rgb, depth, cam_K, pc_full, pc_colors

def load_graspnet_data(rgb_image_path):
    
    """
    Loads data from the GraspNet-1Billion dataset
    # https://graspnet.net/

    :param rgb_image_path: .png file path to depth image in graspnet dataset
    :returns: (depth, rgb, segmap, K)
    """
    
    depth = np.array(Image.open(rgb_image_path))/1000. # m to mm
    segmap = np.array(Image.open(rgb_image_path.replace('depth', 'label')))
    rgb = np.array(Image.open(rgb_image_path.replace('depth', 'rgb')))

    # graspnet images are upside down, rotate for inference
    # careful: rotate grasp poses back for evaluation
    depth = np.rot90(depth,2)
    segmap = np.rot90(segmap,2)
    rgb = np.rot90(rgb,2)
    
    if 'kinect' in rgb_image_path:
        # Kinect azure:
        K=np.array([[631.54864502 ,  0.    ,     638.43517329],
                    [  0.    ,     631.20751953, 366.49904066],
                    [  0.    ,       0.    ,       1.        ]])
    else:
        # Realsense:
        K=np.array([[616.36529541 ,  0.    ,     310.25881958],
                    [  0.    ,     616.20294189, 236.59980774],
                    [  0.    ,       0.    ,       1.        ]])

    return depth, rgb, segmap, K

def center_pc_convert_cam(cam_poses, batch_data):
    """
    Converts from OpenGL to OpenCV coordinates, computes inverse of camera pose and centers point cloud
    
    :param cam_poses: (bx4x4) Camera poses in OpenGL format
    :param batch_data: (bxNx3) point clouds 
    :returns: (cam_poses, batch_data) converted
    """
    # OpenCV OpenGL conversion
    for j in range(len(cam_poses)):
        cam_poses[j,:3,1] = -cam_poses[j,:3,1]
        cam_poses[j,:3,2] = -cam_poses[j,:3,2]
        cam_poses[j] = inverse_transform(cam_poses[j])

    pc_mean = np.mean(batch_data, axis=1, keepdims=True)
    batch_data[:,:,:3] -= pc_mean[:,:,:3]
    cam_poses[:,:3,3] -= pc_mean[:,0,:3]
    
    return cam_poses, batch_data
    

class PointCloudReader:
    """
    Class to load scenes, render point clouds and augment them during training

    Arguments:
        root_folder {str} -- acronym root folder
        batch_size {int} -- number of rendered point clouds per-batch

    Keyword Arguments:
        raw_num_points {int} -- Number of random/farthest point samples per scene (default: {20000})
        estimate_normals {bool} -- compute normals from rendered point cloud (default: {False})
        caching {bool} -- cache scenes in memory (default: {True})
        use_uniform_quaternions {bool} -- use uniform quaternions for camera sampling (default: {False})
        scene_obj_scales {list} -- object scales in scene (default: {None})
        scene_obj_paths {list} -- object paths in scene (default: {None})
        scene_obj_transforms {np.ndarray} -- object transforms in scene (default: {None})
        num_train_samples {int} -- training scenes (default: {None})
        num_test_samples {int} -- test scenes (default: {None})
        use_farthest_point {bool} -- use farthest point sampling to reduce point cloud dimension (default: {False})
        intrinsics {str} -- intrinsics to for rendering depth maps (default: {None})
        distance_range {tuple} -- distance range from camera to center of table (default: {(0.9,1.3)})
        elevation {tuple} -- elevation range (90 deg is top-down) (default: {(30,150)})
        pc_augm_config {dict} -- point cloud augmentation config (default: {None})
        depth_augm_config {dict} -- depth map augmentation config (default: {None})
    """
    def __init__(
        self,
        root_folder,
        batch_size=1,
        raw_num_points = 20000,
        estimate_normals = False,
        caching=True,
        use_uniform_quaternions=False,
        scene_obj_scales=None,
        scene_obj_paths=None,
        scene_obj_transforms=None,
        num_train_samples=None,
        num_test_samples=None,
        use_farthest_point = False,
        intrinsics = None,
        distance_range = (0.9,1.3),
        elevation = (30,150),
        pc_augm_config = None,
        depth_augm_config = None
    ):
        self._root_folder = root_folder
        self._batch_size = batch_size
        self._raw_num_points = raw_num_points
        self._caching = caching
        self._num_train_samples = num_train_samples
        self._num_test_samples = num_test_samples
        self._estimate_normals = estimate_normals
        self._use_farthest_point = use_farthest_point
        self._scene_obj_scales = scene_obj_scales
        self._scene_obj_paths = scene_obj_paths
        self._scene_obj_transforms = scene_obj_transforms
        self._distance_range = distance_range
        self._pc_augm_config = pc_augm_config
        self._depth_augm_config = depth_augm_config

        self._current_pc = None
        self._cache = {}

        self._renderer = SceneRenderer(caching=True, intrinsics=intrinsics)

        if use_uniform_quaternions:
            quat_path = os.path.join(self._root_folder, 'uniform_quaternions/data2_4608.qua')
            quaternions = [l[:-1].split('\t') for l in open(quat_path, 'r').readlines()]

            quaternions = [[float(t[0]),
                            float(t[1]),
                            float(t[2]),
                            float(t[3])] for t in quaternions]
            quaternions = np.asarray(quaternions)
            quaternions = np.roll(quaternions, 1, axis=1)
            self._all_poses = [tra.quaternion_matrix(q) for q in quaternions]
        else:
            self._cam_orientations = []
            self._elevation = np.array(elevation)/180. 
            for az in np.linspace(0, np.pi * 2, 30):
                for el in np.linspace(self._elevation[0], self._elevation[1], 30):
                    self._cam_orientations.append(tra.euler_matrix(0, -el, az))
            self._coordinate_transform = tra.euler_matrix(np.pi/2, 0, 0).dot(tra.euler_matrix(0, np.pi/2, 0))

    def get_cam_pose(self, cam_orientation):
        """
        Samples camera pose on shell around table center 

        Arguments:
            cam_orientation {np.ndarray} -- 3x3 camera orientation matrix

        Returns:
            [np.ndarray] -- 4x4 homogeneous camera pose
        """
        
        distance = self._distance_range[0] + np.random.rand()*(self._distance_range[1]-self._distance_range[0])

        extrinsics = np.eye(4)
        extrinsics[0, 3] += distance
        extrinsics = cam_orientation.dot(extrinsics)

        cam_pose = extrinsics.dot(self._coordinate_transform)
        # table height
        cam_pose[2,3] += self._renderer._table_dims[2]
        cam_pose[:3,:2]= -cam_pose[:3,:2]
        return cam_pose

    def _augment_pc(self, pc):
        """
        Augments point cloud with jitter and dropout according to config

        Arguments:
            pc {np.ndarray} -- Nx3 point cloud

        Returns:
            np.ndarray -- augmented point cloud
        """
        
        # not used because no artificial occlusion
        if 'occlusion_nclusters' in self._pc_augm_config and self._pc_augm_config['occlusion_nclusters'] > 0:
            pc = self.apply_dropout(pc,
                                    self._pc_augm_config['occlusion_nclusters'], 
                                    self._pc_augm_config['occlusion_dropout_rate'])

        if 'sigma' in self._pc_augm_config and self._pc_augm_config['sigma'] > 0:
            pc = provider.jitter_point_cloud(pc[np.newaxis, :, :], 
                                            sigma=self._pc_augm_config['sigma'], 
                                            clip=self._pc_augm_config['clip'])[0]
        
        
        return pc[:,:3]

    def _augment_depth(self, depth):
        """
        Augments depth map with z-noise and smoothing according to config

        Arguments:
            depth {np.ndarray} -- depth map

        Returns:
            np.ndarray -- augmented depth map
        """

        if 'sigma' in self._depth_augm_config and self._depth_augm_config['sigma'] > 0:
            clip = self._depth_augm_config['clip']
            sigma = self._depth_augm_config['sigma']
            noise = np.clip(sigma*np.random.randn(*depth.shape), -clip, clip)
            depth += noise
        if 'gaussian_kernel' in self._depth_augm_config and self._depth_augm_config['gaussian_kernel'] > 0:
            kernel = self._depth_augm_config['gaussian_kernel']
            depth_copy = depth.copy()
            depth = cv2.GaussianBlur(depth,(kernel,kernel),0)
            depth[depth_copy==0] = depth_copy[depth_copy==0]
                
        return depth

    def apply_dropout(self, pc, occlusion_nclusters, occlusion_dropout_rate):
        """
        Remove occlusion_nclusters farthest points from point cloud with occlusion_dropout_rate probability

        Arguments:
            pc {np.ndarray} -- Nx3 point cloud
            occlusion_nclusters {int} -- noof cluster to remove
            occlusion_dropout_rate {float} -- prob of removal

        Returns:
            [np.ndarray] -- N > Mx3 point cloud
        """
        if occlusion_nclusters == 0 or occlusion_dropout_rate == 0.:
            return pc

        labels = farthest_points(pc, occlusion_nclusters, distance_by_translation_point)

        removed_labels = np.unique(labels)
        removed_labels = removed_labels[np.random.rand(removed_labels.shape[0]) < occlusion_dropout_rate]
        if removed_labels.shape[0] == 0:
            return pc
        mask = np.ones(labels.shape, labels.dtype)
        for l in removed_labels:
            mask = np.logical_and(mask, labels != l)
        return pc[mask]
    
    def get_scene_batch(self, scene_idx=None, return_segmap=False, save=False):
        """
        Render a batch of scene point clouds

        Keyword Arguments:
            scene_idx {int} -- index of the scene (default: {None})
            return_segmap {bool} -- whether to render a segmap of objects (default: {False})
            save {bool} -- Save training/validation data to npz file for later inference (default: {False})

        Returns:
            [batch_data, cam_poses, scene_idx] -- batch of rendered point clouds, camera poses and the scene_idx
        """
        dims = 6 if self._estimate_normals else 3
        batch_data = np.empty((self._batch_size, self._raw_num_points, dims), dtype=np.float32)
        cam_poses = np.empty((self._batch_size, 4, 4), dtype=np.float32)

        if scene_idx is None:
            scene_idx = np.random.randint(0,self._num_train_samples)

        obj_paths = [os.path.join(self._root_folder, p) for p in self._scene_obj_paths[scene_idx]]
        mesh_scales = self._scene_obj_scales[scene_idx]
        obj_trafos = self._scene_obj_transforms[scene_idx]

        self.change_scene(obj_paths, mesh_scales, obj_trafos, visualize=False)

        batch_segmap, batch_obj_pcs = [], []
        for i in range(self._batch_size):            
            # 0.005s
            pc_cam, pc_normals, camera_pose, depth = self.render_random_scene(estimate_normals = self._estimate_normals)

            if return_segmap:
                segmap, _, obj_pcs = self._renderer.render_labels(depth, obj_paths, mesh_scales, render_pc=True)
                batch_obj_pcs.append(obj_pcs)
                batch_segmap.append(segmap)

            batch_data[i,:,0:3] = pc_cam[:,:3]
            if self._estimate_normals:
                batch_data[i,:,3:6] = pc_normals[:,:3]
            cam_poses[i,:,:] = camera_pose
            
        if save:
            K = np.array([[616.36529541,0,310.25881958 ],[0,616.20294189,236.59980774],[0,0,1]])
            data = {'depth':depth, 'K':K, 'camera_pose':camera_pose, 'scene_idx':scene_idx}
            if return_segmap:
                data.update(segmap=segmap)
            np.savez('results/{}_acronym.npz'.format(scene_idx), data)

        if return_segmap:
            return batch_data, cam_poses, scene_idx, batch_segmap, batch_obj_pcs
        else:
            return batch_data, cam_poses, scene_idx

    def render_random_scene(self, estimate_normals=False, camera_pose=None):
        """
        Renders scene depth map, transforms to regularized pointcloud and applies augmentations

        Keyword Arguments:
            estimate_normals {bool} -- calculate and return normals (default: {False})
            camera_pose {[type]} -- camera pose to render the scene from. (default: {None})

        Returns:
            [pc, pc_normals, camera_pose, depth] -- [point cloud, point cloud normals, camera pose, depth]
        """
        if camera_pose is None:
            viewing_index = np.random.randint(0, high=len(self._cam_orientations))
            camera_orientation = self._cam_orientations[viewing_index]
            camera_pose = self.get_cam_pose(camera_orientation)

        in_camera_pose = copy.deepcopy(camera_pose)

        # 0.005 s
        _, depth, _, camera_pose = self._renderer.render(in_camera_pose, render_pc=False)
        depth = self._augment_depth(depth)
        
        pc = self._renderer._to_pointcloud(depth)
        pc = regularize_pc_point_count(pc, self._raw_num_points, use_farthest_point=self._use_farthest_point)
        pc = self._augment_pc(pc)
        
        pc_normals = estimate_normals_cam_from_pc(pc[:,:3], raw_num_points=self._raw_num_points) if estimate_normals else []

        return pc, pc_normals, camera_pose, depth

    def change_object(self, cad_path, cad_scale):
        """
        Change object in pyrender scene

        Arguments:
            cad_path {str} -- path to CAD model
            cad_scale {float} -- scale of CAD model
        """

        self._renderer.change_object(cad_path, cad_scale)

    def change_scene(self, obj_paths, obj_scales, obj_transforms, visualize=False):
        """
        Change pyrender scene

        Arguments:
            obj_paths {list[str]} -- path to CAD models in scene
            obj_scales {list[float]} -- scales of CAD models
            obj_transforms {list[np.ndarray]} -- poses of CAD models

        Keyword Arguments:
            visualize {bool} -- whether to update the visualizer as well (default: {False})
        """
        self._renderer.change_scene(obj_paths, obj_scales, obj_transforms)
        if visualize:
            self._visualizer.change_scene(obj_paths, obj_scales, obj_transforms)



    def __del__(self):
        print('********** terminating renderer **************')
    
<|MERGE_RESOLUTION|>--- conflicted
+++ resolved
@@ -320,19 +320,12 @@
                 keys = []
                 data = {}
                 for k, v in old_data.items():
-<<<<<<< HEAD
-                    if not isinstance(k, str):
-                        key = k.decode('utf-8')
-                    else:
-                        key = k
-=======
                     if isinstance(k, bytes):
                         key = k.decode('utf-8')
                     elif isinstance(k, str):
                         key = k
                     else:
                         raise RuntimeError('type doesnt make sense: ' + str(type(k)))
->>>>>>> 58850ba7
                     keys.append(key)
                     data[key] = v
             elif data.shape[-1] == 3:
